--- conflicted
+++ resolved
@@ -416,11 +416,7 @@
   ): Prop = {
 
     val tds = TypedDataset.create(xs)
-<<<<<<< HEAD
     //typed implementation of univariate stats function
-=======
-    // Typed implementation of bivar stats function
->>>>>>> b6b97adc
     val tdUnivar = tds.groupBy(tds('a)).agg(framelessFun(tds('b)))
       .map(
         kv => (kv._1, kv._2.flatMap(DoubleBehaviourUtils.nanNullHandler))
@@ -469,14 +465,10 @@
       encEv: Encoder[(Int, A, B)],
       evCanBeDoubleA: CatalystCast[A, Double],
       evCanBeDoubleB: CatalystCast[B, Double]
-<<<<<<< HEAD
-    ): Prop = bivariatePropTemplate(xs)(covarPop[A,B,X3[Int, A, B]],org.apache.spark.sql.functions.covar_pop)
-=======
     ): Prop = bivariatePropTemplate(xs)(
-      covar_pop[A, B, X3[Int, A, B]],
+      covarPop[A, B, X3[Int, A, B]],
       org.apache.spark.sql.functions.covar_pop
     )
->>>>>>> b6b97adc
 
     check(forAll(prop[Double, Double] _))
     check(forAll(prop[Double, Int] _))
@@ -494,14 +486,10 @@
       encEv: Encoder[(Int, A, B)],
       evCanBeDoubleA: CatalystCast[A, Double],
       evCanBeDoubleB: CatalystCast[B, Double]
-<<<<<<< HEAD
-    ): Prop = bivariatePropTemplate(xs)(covarSamp[A,B,X3[Int, A, B]],org.apache.spark.sql.functions.covar_samp)
-=======
     ): Prop = bivariatePropTemplate(xs)(
-      covar_samp[A, B, X3[Int, A, B]],
+      covarSamp[A, B, X3[Int, A, B]],
       org.apache.spark.sql.functions.covar_samp
     )
->>>>>>> b6b97adc
 
     check(forAll(prop[Double, Double] _))
     check(forAll(prop[Double, Int] _))
@@ -558,15 +546,10 @@
       implicit
       encEv: Encoder[(Int, A)],
       evCanBeDoubleA: CatalystCast[A, Double]
-<<<<<<< HEAD
-    ): Prop = univariatePropTemplate(xs)(stddevPop[A,X2[Int, A]],org.apache.spark.sql.functions.stddev_pop)
-
-=======
     ): Prop = univariatePropTemplate(xs)(
-      stddev_pop[A, X2[Int, A]],
+      stddevPop[A, X2[Int, A]],
       org.apache.spark.sql.functions.stddev_pop
     )
->>>>>>> b6b97adc
 
     check(forAll(prop[Double] _))
     check(forAll(prop[Int] _))
@@ -583,16 +566,10 @@
       implicit
       encEv: Encoder[(Int, A)],
       evCanBeDoubleA: CatalystCast[A, Double]
-<<<<<<< HEAD
-    ): Prop = univariatePropTemplate(xs)(stddevSamp[A,X2[Int, A]],org.apache.spark.sql.functions.stddev_samp)
-
-=======
     ): Prop = univariatePropTemplate(xs)(
-      stddev_samp[A, X2[Int, A]],
+      stddevSamp[A, X2[Int, A]],
       org.apache.spark.sql.functions.stddev_samp
     )
->>>>>>> b6b97adc
-
     check(forAll(prop[Double] _))
     check(forAll(prop[Int] _))
     check(forAll(prop[Short] _))
